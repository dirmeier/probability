--- conflicted
+++ resolved
@@ -332,7 +332,6 @@
     true_entropy_g = tape.gradient(true_entropy, logits)
     categorical_entropy_g = tape.gradient(categorical_entropy, logits)
 
-<<<<<<< HEAD
     res = self.evaluate({"true_entropy": true_entropy,
                          "categorical_entropy": categorical_entropy,
                          "true_entropy_g": true_entropy_g,
@@ -341,29 +340,14 @@
                         res["categorical_entropy"])
     self.assertAllClose(res["true_entropy_g"],
                         res["categorical_entropy_g"])
-=======
-      res = sess.run({"true_entropy": true_entropy,
-                      "categorical_entropy": categorical_entropy,
-                      "true_entropy_g": true_entropy_g,
-                      "categorical_entropy_g": categorical_entropy_g})
-      self.assertAllClose(res["true_entropy"],
-                          res["categorical_entropy"])
-      self.assertAllClose(res["true_entropy_g"],
-                          res["categorical_entropy_g"])
-     
 
   def testEntropyWithZeroProbabilities(self):
     probs = [[0, 0.5, 0.5], [0, 1, 0]]
-    dist = categorical.Categorical(probs=probs)
+    dist = tfd.Categorical(probs=probs)
     dist_entropy = dist.entropy()
 
-    with self.cached_session():
-      self.assertAllClose(dist_entropy.eval(), 
-                          [
-                            -(0.5*np.log(0.5) + 0.5*np.log(0.5)),
-                            -(np.log(1))
-                          ])
->>>>>>> d6915385
+    ans = [-(0.5*np.log(0.5) + 0.5*np.log(0.5)), -(np.log(1))]
+    self.assertAllClose(self.evaluate(dist_entropy), ans)
 
   def testSample(self):
     histograms = [[[0.2, 0.8], [0.4, 0.6]]]
